[package]
name = "batch"
version = "0.1.0"
edition = "2021"
license = "MIT"

# See more keys and their definitions at https://doc.rust-lang.org/cargo/reference/manifest.html

[dependencies]

log = "0.4.21"
tokio = { version = "1.36.0", features = ["full"] }
tokio-fs = "0.1.7"
futures = "0.3.30"
<<<<<<< HEAD
async-trait = "0.1.78"
[dev-dependencies]
pretty_env_logger = "0.5.0"
=======
async-trait = "0.1.79"

[dev-dependencies]
chrono = { version = "0.4", features = ["serde"] }
peak_alloc = "0.2.0"
pretty_env_logger = "0.5.0"
refinery = {version = "0.8.12", features = ["tokio-postgres"]}
zip = "0.6.6"
csv-async = {version = "1.3.0", features = ["tokio"]}
diesel = {version = "2.1.5", features = ["chrono"]}
diesel-async = { version = "0.4.1", features = ["r2d2", "deadpool", "postgres"] }
diesel_migrations = "2.1.0"
tokio-postgres = "0.7.10"
deadpool-postgres = "0.12.1"
>>>>>>> b248895b
<|MERGE_RESOLUTION|>--- conflicted
+++ resolved
@@ -12,11 +12,6 @@
 tokio = { version = "1.36.0", features = ["full"] }
 tokio-fs = "0.1.7"
 futures = "0.3.30"
-<<<<<<< HEAD
-async-trait = "0.1.78"
-[dev-dependencies]
-pretty_env_logger = "0.5.0"
-=======
 async-trait = "0.1.79"
 
 [dev-dependencies]
@@ -30,5 +25,4 @@
 diesel-async = { version = "0.4.1", features = ["r2d2", "deadpool", "postgres"] }
 diesel_migrations = "2.1.0"
 tokio-postgres = "0.7.10"
-deadpool-postgres = "0.12.1"
->>>>>>> b248895b
+deadpool-postgres = "0.12.1"